--- conflicted
+++ resolved
@@ -30,11 +30,7 @@
 BALLAST_ALERT_THRESHOLD = 3  # NEW: Minimum sensors that must exceed thresholds
 
 # Serial Setup
-<<<<<<< HEAD
-SERIAL_PORT = 'COM5'
-=======
 SERIAL_PORT = '/dev/ttyACM0'
->>>>>>> 572e4738
 BAUD_RATE = 9600
 ser = None
 arduino_connected = False
